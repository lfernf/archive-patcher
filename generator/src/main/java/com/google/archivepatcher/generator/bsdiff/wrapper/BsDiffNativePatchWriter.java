// Copyright 2017 Google LLC. All rights reserved.
//
// Licensed under the Apache License, Version 2.0 (the "License");
// you may not use this file except in compliance with the License.
// You may obtain a copy of the License at
//
//     http://www.apache.org/licenses/LICENSE-2.0
//
// Unless required by applicable law or agreed to in writing, software
// distributed under the License is distributed on an "AS IS" BASIS,
// WITHOUT WARRANTIES OR CONDITIONS OF ANY KIND, either express or implied.
// See the License for the specific language governing permissions and
// limitations under the License.

package com.google.archivepatcher.generator.bsdiff.wrapper;

import com.google.archivepatcher.shared.bytesource.ByteSource;
<<<<<<< HEAD
import com.google.archivepatcher.shared.bytesource.RandomAccessFileByteSource;
=======
>>>>>>> 753a199f
import java.io.File;
import java.io.IOException;
import java.io.InputStream;
import java.io.OutputStream;

/** Generates BsDiff patches using the native implementation, by using JNI. */
public class BsDiffNativePatchWriter {
  /**
   * Generate a diff between the old file and the new, writing to the specified stream. Uses the
<<<<<<< HEAD
=======
   * default match length of 8.
   *
   * @param oldFile the old file
   * @param newFile the new file
   * @param deltaOut where output should be written
   * @throws IOException if unable to read or write data
   */
  public static void generatePatch(File oldFile, File newFile, OutputStream deltaOut)
      throws IOException {
    byte[] patch = nativeGeneratePatchFile(oldFile.getPath(), newFile.getPath());

    if (patch == null) {
      throw new IllegalStateException("Unable to generate patch.");
    }

    deltaOut.write(patch);
  }

  /**
   * Generate a diff between the old data and the new, writing to the specified stream. Uses the
>>>>>>> 753a199f
   * default match length of 8.
   *
   * @param oldFile the old file
   * @param newFile the new file
   * @param deltaOut where output should be written
   * @throws IOException if unable to read or write data
   */
<<<<<<< HEAD
  public static void generatePatch(File oldFile, File newFile, OutputStream deltaOut)
      throws IOException {
    byte[] patch = nativeGeneratePatchFile(oldFile.getPath(), newFile.getPath());
=======
  public static void generatePatch(ByteSource oldBlob, ByteSource newBlob, OutputStream deltaOut)
      throws IOException {
    byte[] oldData = new byte[(int) oldBlob.length()];
    byte[] newData = new byte[(int) newBlob.length()];
    try (InputStream in = oldBlob.openStream()) {
      in.read(oldData);
    }
    try (InputStream in = newBlob.openStream()) {
      in.read(newData);
    }
    byte[] patch = nativeGeneratePatchData(oldData, newData);
>>>>>>> 753a199f

    if (patch == null) {
      throw new IllegalStateException("Unable to generate patch.");
    }

    deltaOut.write(patch);
  }

  /**
   * Generate a diff between the old data and the new, writing to the specified stream. Uses the
   * default match length of 8.
   *
   * @param oldBlob the old data
   * @param newBlob the new data
   * @param deltaOut where output should be written
   * @throws IOException if unable to read or write data
   */
  public static void generatePatch(ByteSource oldBlob, ByteSource newBlob, OutputStream deltaOut)
      throws IOException {
    if (oldBlob instanceof RandomAccessFileByteSource
        && newBlob instanceof RandomAccessFileByteSource) {
      generatePatch(
          ((RandomAccessFileByteSource) oldBlob).getFile(),
          ((RandomAccessFileByteSource) newBlob).getFile(),
          deltaOut);
    } else {
      byte[] oldData = new byte[(int) oldBlob.length()];
      byte[] newData = new byte[(int) newBlob.length()];
      try (InputStream in = oldBlob.openStream()) {
        in.read(oldData);
      }
      try (InputStream in = newBlob.openStream()) {
        in.read(newData);
      }
      byte[] patch = nativeGeneratePatchData(oldData, newData);

      if (patch == null) {
        throw new IllegalStateException("Unable to generate patch.");
      }

      deltaOut.write(patch);
    }
  }

  /**
   * Generate a diff between the old data and the new, writing to the specified stream. Relies on
   * the native implementation of BsDiff for match length.
   *
   * @param oldData the old data
   * @param newData the new data
   * @param deltaOut where output should be written
   * @throws IOException if unable to read or write data
   */
  public static void generatePatch(byte[] oldData, byte[] newData, OutputStream deltaOut)
      throws IOException {
    byte[] patch = nativeGeneratePatchData(oldData, newData);

    if (patch == null) {
      throw new IllegalStateException("Unable to generate patch.");
    }

    deltaOut.write(patch);
  }

  /**
   * @param oldFile path to the old file used to generate the patch
   * @param newFile path to the new file used to generate the patch
   * @return a byte array containing the generated patch
   */
  private static native byte[] nativeGeneratePatchFile(String oldFile, String newFile);

  /**
   * @param oldData data of old file used to generate the patch
   * @param newData data of new file used to generate the patch
   * @return a byte array containing the generated patch
   */
  private static native byte[] nativeGeneratePatchData(byte[] oldData, byte[] newData);
}<|MERGE_RESOLUTION|>--- conflicted
+++ resolved
@@ -15,10 +15,6 @@
 package com.google.archivepatcher.generator.bsdiff.wrapper;
 
 import com.google.archivepatcher.shared.bytesource.ByteSource;
-<<<<<<< HEAD
-import com.google.archivepatcher.shared.bytesource.RandomAccessFileByteSource;
-=======
->>>>>>> 753a199f
 import java.io.File;
 import java.io.IOException;
 import java.io.InputStream;
@@ -28,8 +24,6 @@
 public class BsDiffNativePatchWriter {
   /**
    * Generate a diff between the old file and the new, writing to the specified stream. Uses the
-<<<<<<< HEAD
-=======
    * default match length of 8.
    *
    * @param oldFile the old file
@@ -50,19 +44,13 @@
 
   /**
    * Generate a diff between the old data and the new, writing to the specified stream. Uses the
->>>>>>> 753a199f
    * default match length of 8.
    *
-   * @param oldFile the old file
-   * @param newFile the new file
+   * @param oldBlob the old data
+   * @param newBlob the new data
    * @param deltaOut where output should be written
    * @throws IOException if unable to read or write data
    */
-<<<<<<< HEAD
-  public static void generatePatch(File oldFile, File newFile, OutputStream deltaOut)
-      throws IOException {
-    byte[] patch = nativeGeneratePatchFile(oldFile.getPath(), newFile.getPath());
-=======
   public static void generatePatch(ByteSource oldBlob, ByteSource newBlob, OutputStream deltaOut)
       throws IOException {
     byte[] oldData = new byte[(int) oldBlob.length()];
@@ -74,49 +62,12 @@
       in.read(newData);
     }
     byte[] patch = nativeGeneratePatchData(oldData, newData);
->>>>>>> 753a199f
 
     if (patch == null) {
       throw new IllegalStateException("Unable to generate patch.");
     }
 
     deltaOut.write(patch);
-  }
-
-  /**
-   * Generate a diff between the old data and the new, writing to the specified stream. Uses the
-   * default match length of 8.
-   *
-   * @param oldBlob the old data
-   * @param newBlob the new data
-   * @param deltaOut where output should be written
-   * @throws IOException if unable to read or write data
-   */
-  public static void generatePatch(ByteSource oldBlob, ByteSource newBlob, OutputStream deltaOut)
-      throws IOException {
-    if (oldBlob instanceof RandomAccessFileByteSource
-        && newBlob instanceof RandomAccessFileByteSource) {
-      generatePatch(
-          ((RandomAccessFileByteSource) oldBlob).getFile(),
-          ((RandomAccessFileByteSource) newBlob).getFile(),
-          deltaOut);
-    } else {
-      byte[] oldData = new byte[(int) oldBlob.length()];
-      byte[] newData = new byte[(int) newBlob.length()];
-      try (InputStream in = oldBlob.openStream()) {
-        in.read(oldData);
-      }
-      try (InputStream in = newBlob.openStream()) {
-        in.read(newData);
-      }
-      byte[] patch = nativeGeneratePatchData(oldData, newData);
-
-      if (patch == null) {
-        throw new IllegalStateException("Unable to generate patch.");
-      }
-
-      deltaOut.write(patch);
-    }
   }
 
   /**
