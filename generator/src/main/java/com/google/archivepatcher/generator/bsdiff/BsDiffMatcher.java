--- conflicted
+++ resolved
@@ -19,15 +19,6 @@
 import java.io.InputStream;
 
 /**
-<<<<<<< HEAD
- * Implementation of matcher used by BsDiff. Exact matches between newData[a ... a + len - 1] and
- * oldData[b ... b + len - 1] are valid if:
- *
- * <ul>
- *   <li>|len| > minimumMatchLength
- *   <li>The number of matches between newData[a ... a + len - 1] and oldData[previous_b ...
- *       previous_b + len - 1] < |len| - minimumMatchLength where |previous_b| is the |b| value of
-=======
  * Implementation of matcher used by BsDiff. Exact matches between mNewData[a ... a + len - 1] and
  * mOldData[b ... b + len - 1] are valid if:
  *
@@ -35,68 +26,44 @@
  *   <li>|len| > mMinimumMatchLength
  *   <li>The number of matches between mNewData[a ... a + len - 1] and mOldData[previous_b ...
  *       previous_b + len - 1] < |len| - mMinimumMatchLength where |previous_b| is the |b| value of
->>>>>>> 753a199f
  *       the previous match if there was one and zero otherwise.
  * </ul>
  */
 class BsDiffMatcher implements Matcher {
-<<<<<<< HEAD
-  private final ByteSource oldData;
-  private final ByteSource newData;
-
-  /**
-   * Contains order of the sorted suffixes of |oldData|. The element at groupArray[i] contains the
-   * position of oldData[i ... oldData.length - 1] in the sorted list of suffixes of |oldData|.
-=======
   private final ByteSource mOldData;
   private final ByteSource mNewData;
 
   /**
    * Contains order of the sorted suffixes of |mOldData|. The element at mGroupArray[i] contains the
    * position of mOldData[i ... mOldData.length - 1] in the sorted list of suffixes of |mOldData|.
->>>>>>> 753a199f
    */
-  private final RandomAccessObject groupArray;
+  private final RandomAccessObject mGroupArray;
 
   /**
    * The index in |mOldData| of the first byte of the match. Zero if no matches have been found yet.
    */
-  private int oldPos;
+  private int mOldPos;
 
   /**
-<<<<<<< HEAD
-   * The index in |newData| of the first byte of the match. Zero if no matches have been found yet.
-   * The next match will be searched starting at |newPos| + |matchLen|.
-=======
    * The index in |mNewData| of the first byte of the match. Zero if no matches have been found yet.
    * The next match will be searched starting at |mNewPos| + |mMatchLen|.
->>>>>>> 753a199f
    */
-  private int newPos;
+  private int mNewPos;
 
   /** Minimum match length in bytes. */
-<<<<<<< HEAD
-  private final int minimumMatchLength;
-=======
   private final int mMinimumMatchLength;
->>>>>>> 753a199f
 
   /**
    * A limit on how many total match lengths encountered, to exit the match extension loop in next()
    * and prevent O(n^2) behavior.
    */
-  private final long totalMatchLenBudget = 1L << 26; // ~64 million.
+  private final long mTotalMatchLenBudget = 1L << 26;  // ~64 million.
 
   /**
-<<<<<<< HEAD
-   * The number of bytes, |n|, which match between newData[newPos ... newPos + n] and oldData[oldPos
-   * ... oldPos + n].
-=======
    * The number of bytes, |n|, which match between mNewData[mNewPos ... mNewPos + n] and
    * mOldData[mOldPos ... mOldPos + n].
->>>>>>> 753a199f
    */
-  private int matchLen;
+  private int mMatchLen;
 
   /**
    * Create a standard BsDiffMatcher.
@@ -104,11 +71,7 @@
    * @param oldData
    * @param newData
    * @param minimumMatchLength the minimum "match" (in bytes) for BsDiff to consider between the
-<<<<<<< HEAD
-   *     oldData and newData. This can have a significant effect on both the generated patch size
-=======
    *     mOldData and mNewData. This can have a significant effect on both the generated patch size
->>>>>>> 753a199f
    *     and
    */
   BsDiffMatcher(
@@ -116,42 +79,25 @@
       ByteSource newData,
       RandomAccessObject groupArray,
       int minimumMatchLength) {
-<<<<<<< HEAD
-    this.oldData = oldData;
-    this.newData = newData;
-    this.groupArray = groupArray;
-    this.oldPos = 0;
-    this.minimumMatchLength = minimumMatchLength;
-=======
     this.mOldData = oldData;
     this.mNewData = newData;
     this.mGroupArray = groupArray;
     this.mOldPos = 0;
     this.mMinimumMatchLength = minimumMatchLength;
->>>>>>> 753a199f
   }
 
   @Override
   public Matcher.NextMatch next() throws IOException, InterruptedException {
-<<<<<<< HEAD
-    // The offset between between the indices in |oldData| and |newData|
-=======
     // The offset between between the indices in |mOldData| and |mNewData|
->>>>>>> 753a199f
     // of the previous match.
-    int previousOldOffset = oldPos - newPos;
+    int previousOldOffset = mOldPos - mNewPos;
 
     // Look for a new match starting from the end of the previous match.
-    newPos += matchLen;
+    mNewPos += mMatchLen;
 
     // The number of matching bytes in the forward extension of the previous match:
-<<<<<<< HEAD
-    // oldData[newPos + previousOldOffset ... newPos + previousOldOffset + matchLen - 1]
-    // and newData[newPos ... newPos + matchLen - 1].
-=======
     // mOldData[mNewPos + previousOldOffset ... mNewPos + previousOldOffset + mMatchLen - 1]
     // and mNewData[mNewPos ... mNewPos + mMatchLen - 1].
->>>>>>> 753a199f
     int numMatches = 0;
 
     // The size of the range for which |numMatches| has been computed.
@@ -160,29 +106,11 @@
     // Sum over all match lengths encountered, to exit loop if we take too long to compute.
     long totalMatchLen = 0;
 
-<<<<<<< HEAD
-    while (newPos < newData.length()) {
-=======
     while (mNewPos < mNewData.length()) {
->>>>>>> 753a199f
       if (Thread.interrupted()) {
         throw new InterruptedException();
       }
       BsDiff.Match match =
-<<<<<<< HEAD
-          BsDiff.searchForMatch(groupArray, oldData, newData, newPos, 0, (int) oldData.length());
-      oldPos = match.start;
-      matchLen = match.length;
-      totalMatchLen += matchLen;
-
-      // Update |numMatches| for the new value of |matchLen|.
-      for (; matchesCacheSize < matchLen; ++matchesCacheSize) {
-        int oldIndex = newPos + previousOldOffset + matchesCacheSize;
-        int newIndex = newPos + matchesCacheSize;
-        if (oldIndex < oldData.length()) {
-          try (InputStream oldDataInputStream = oldData.sliceFrom(oldIndex).openStream();
-              InputStream newDataInputStream = newData.sliceFrom(newIndex).openStream()) {
-=======
           BsDiff.searchForMatch(
               mGroupArray, mOldData, mNewData, mNewPos, 0, (int) mOldData.length());
       mOldPos = match.start;
@@ -196,7 +124,6 @@
         if (oldIndex < mOldData.length()) {
           try (InputStream oldDataInputStream = mOldData.sliceFrom(oldIndex).openStream();
               InputStream newDataInputStream = mNewData.sliceFrom(newIndex).openStream()) {
->>>>>>> 753a199f
             if (oldDataInputStream.read() == newDataInputStream.read()) {
               ++numMatches;
             }
@@ -205,32 +132,23 @@
       }
 
       // Also return if we've been trying to extend a large match for a long time.
-      if (matchLen > numMatches + minimumMatchLength || totalMatchLen >= totalMatchLenBudget) {
-        return Matcher.NextMatch.of(true, oldPos, newPos);
+      if (mMatchLen > numMatches + mMinimumMatchLength || totalMatchLen >= mTotalMatchLenBudget) {
+        return Matcher.NextMatch.of(true, mOldPos, mNewPos);
       }
 
-      if (matchLen == 0) {
-        ++newPos;
-      } else if (matchLen == numMatches) {
+      if (mMatchLen == 0) {
+        ++mNewPos;
+      } else if (mMatchLen == numMatches) {
         // This seems to be an optimization because it is unlikely to find a valid match in the
-        // range newPos = [ newPos ... newPos + matchLen - 1 ] especially for large values of
-        // |matchLen|.
-        newPos += numMatches;
+        // range mNewPos = [ mNewPos ... mNewPos + mMatchLen - 1 ] especially for large values of
+        // |mMatchLen|.
+        mNewPos += numMatches;
         numMatches = 0;
         matchesCacheSize = 0;
       } else {
-        // Update |numMatches| for the value of |newPos| in the next iteration of the loop. In the
+        // Update |numMatches| for the value of |mNewPos| in the next iteration of the loop. In the
         // next iteration of the loop, the new value of |numMatches| will be at least
         // |numMatches - 1| because
-<<<<<<< HEAD
-        // oldData[newPos + previousOldOffset + 1 ... newPos + previousOldOffset + matchLen - 1]
-        // matches newData[newPos + 1 ... newPos + matchLen - 1].
-        if (newPos + previousOldOffset < oldData.length()) {
-
-          try (InputStream oldDataInputStream =
-                  oldData.sliceFrom(newPos + previousOldOffset).openStream();
-              InputStream newDataInputStream = newData.sliceFrom(newPos).openStream()) {
-=======
         // mOldData[mNewPos + previousOldOffset + 1 ... mNewPos + previousOldOffset + mMatchLen - 1]
         // matches mNewData[mNewPos + 1 ... mNewPos + mMatchLen - 1].
         if (mNewPos + previousOldOffset < mOldData.length()) {
@@ -238,13 +156,12 @@
           try (InputStream oldDataInputStream =
                   mOldData.sliceFrom(mNewPos + previousOldOffset).openStream();
               InputStream newDataInputStream = mNewData.sliceFrom(mNewPos).openStream()) {
->>>>>>> 753a199f
             if (oldDataInputStream.read() == newDataInputStream.read()) {
               --numMatches;
             }
           }
         }
-        ++newPos;
+        ++mNewPos;
         --matchesCacheSize;
       }
     }
